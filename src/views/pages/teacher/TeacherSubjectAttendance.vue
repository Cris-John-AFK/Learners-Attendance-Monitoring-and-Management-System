--- conflicted
+++ resolved
@@ -1,7 +1,7 @@
 <script setup>
 import AttendanceCompletionModal from '@/components/AttendanceCompletionModal.vue';
+import AttendanceEditDialog from '@/components/AttendanceEditDialog.vue';
 import AttendanceReasonDialog from '@/components/AttendanceReasonDialog.vue';
-import AttendanceEditDialog from '@/components/AttendanceEditDialog.vue';
 import { QRCodeAPIService } from '@/router/service/QRCodeAPIService';
 import { AttendanceService } from '@/router/service/Students';
 import { TeacherAttendanceService } from '@/router/service/TeacherAttendanceService';
@@ -348,7 +348,6 @@
     return permanentCache[cacheKey] !== null;
 };
 
-<<<<<<< HEAD
 // Check if cache is valid (for dataCache)
 const isCacheValid = (cacheKey) => {
     if (!dataCache[cacheKey] || !dataCache.timestamp) {
@@ -357,11 +356,6 @@
     // Cache is valid for 5 minutes
     const cacheAge = Date.now() - dataCache.timestamp;
     return cacheAge < 5 * 60 * 1000; // 5 minutes in milliseconds
-=======
-// Function to check if cache is valid (alias for isPermanentlyCached)
-const isCacheValid = (cacheKey) => {
-    return isPermanentlyCached(cacheKey);
->>>>>>> 8c6f09fe
 };
 
 // Only clear cache on explicit user action (not automatic)
@@ -3195,7 +3189,7 @@
     const { row, col } = hoveredSeat.value;
     const seat = seatPlan.value[row][col];
     console.log(`🎯 Quick action: ${status} for seat [${row}][${col}] with studentId: ${seat.studentId}`);
-    
+
     const student = students.value.find((s) => s.student_id === seat.studentId || s.id === seat.studentId);
     console.log(`🔍 Found student:`, student);
 
@@ -3222,12 +3216,12 @@
     // For Present/Absent, save immediately
     // Map status names to numeric values for visual display
     const statusMap = {
-        'Present': 1,
-        'Absent': 2,
-        'Late': 3,
-        'Excused': 4
+        Present: 1,
+        Absent: 2,
+        Late: 3,
+        Excused: 4
     };
-    
+
     seatPlan.value[row][col].status = statusMap[status] || 1;
     console.log(`✅ Set seat [${row}][${col}] status to ${statusMap[status]} (${status})`);
     clearHoveredSeat(); // Hide quick actions
@@ -4326,7 +4320,7 @@
     console.log('Saving attendance changes:', changes);
     // Implement save logic here
     showEditDialog.value = false;
-    
+
     // Show success message
     toast.add({
         severity: 'success',
@@ -5290,14 +5284,7 @@
         />
 
         <!-- Attendance Edit Dialog -->
-        <AttendanceEditDialog
-            v-model="showEditDialog"
-            :session-data="editSessionData"
-            :subject-name="subjectName"
-            :section-name="'Sampaguita'"
-            @save="handleEditSave"
-            @close="handleEditClose"
-        />
+        <AttendanceEditDialog v-model="showEditDialog" :session-data="editSessionData" :subject-name="subjectName" :section-name="'Sampaguita'" @save="handleEditSave" @close="handleEditClose" />
 
         <!-- Seating Loading Overlay -->
         <div v-if="isLoadingSeating" class="seating-loading-overlay">
