<<<<<<< HEAD
<script setup lang="ts">
=======
<script setup>
import SakaiCard from '@/components/SakaiCard.vue';
import { GradeService } from '@/router/service/Grades';
>>>>>>> 62bddcd3
import Button from 'primevue/button';
import Calendar from 'primevue/calendar';
import Column from 'primevue/column';
import DataTable from 'primevue/datatable';
import Dialog from 'primevue/dialog';
import Dropdown from 'primevue/dropdown';
import InputText from 'primevue/inputtext';
import { useToast } from 'primevue/usetoast';
import { computed, onMounted, ref } from 'vue';

const toast = useToast();
const curriculums = ref([]);
const grades = ref([]);
const loading = ref(true);
const curriculumDialog = ref(false);
const deleteCurriculumDialog = ref(false);
const selectedCurriculum = ref(null);
const curriculum = ref({
    id: null,
    name: '',
    yearRange: '',
    description: '',
    status: 'Active'
});
const submitted = ref(false);
const yearRanges = ref(['2023-2024', '2024-2025', '2025-2026', '2026-2027', '2027-2028']);

// Section management variables
const showSectionManagement = ref(false);
const selectedGrade = ref(null);
const newGradeLevel = ref('');
const selectedYearRange = ref('2024-2025');
const sections = ref([]);
const newSection = ref({ name: '', gradeLevel: '', group: '', year: null });
const showSectionDialog = ref(false);
const groups = ref(['Group 1', 'Group 2', 'Group 3', 'Group 4']);
const showSectionDetailsDialog = ref(false);
const selectedSectionDetails = ref(null);
const showAddSectionDialog = ref(false);
const newSectionData = ref({
    id: '',
    subjectName: '',
    teacherName: '',
    startTime: null,
    endTime: null,
    startYear: '',
    endYear: '',
    section: null
});
const sectionDetails = ref([]);
const subjects = ref([]);
const teachers = ref(['Mr. Smith', 'Mrs. Johnson', 'Dr. Williams', 'Ms. Brown']);
const isEditMode = ref(false);
const editingSectionDetail = ref(null);

const getRandomGradient = () => {
    const colors = ['#ff9a9e', '#fad0c4', '#fbc2eb', '#a6c1ee', '#ffdde1', '#ee9ca7', '#ff758c', '#ff7eb3', '#c3cfe2', '#d4fc79', '#96e6a1', '#84fab0', '#8fd3f4', '#a18cd1'];

    const color1 = colors[Math.floor(Math.random() * colors.length)];
    const color2 = colors[Math.floor(Math.random() * colors.length)];

    return `linear-gradient(135deg, ${color1}, ${color2})`;
};

// Mock data for curriculums
const mockCurriculums = [
    { id: 1, name: 'Curriculum', yearRange: '2023-2024', description: 'Standard curriculum for 2023-2024', status: 'Active' },
    { id: 2, name: 'Curriculum', yearRange: '2024-2025', description: 'Standard curriculum for 2024-2025', status: 'Active' },
    { id: 3, name: 'Curriculum', yearRange: '2025-2026', description: 'Standard curriculum for 2025-2026', status: 'Active' },
    { id: 4, name: 'Curriculum', yearRange: '2026-2027', description: 'Standard curriculum for 2026-2027', status: 'Planned' },
    { id: 5, name: 'Special Curriculum', yearRange: '2023-2024', description: 'Special education curriculum', status: 'Active' }
];

const filteredCurriculums = computed(() => {
    if (!selectedCurriculum.value) {
        return curriculums.value;
    }

    return curriculums.value.filter((c) => c.yearRange === selectedCurriculum.value);
});

const cardStyles = computed(() =>
    filteredCurriculums.value.map(() => ({
        background: getRandomGradient()
    }))
);

onMounted(async () => {
    await loadCurriculums();
    await fetchGrades();
    await fetchSubjects();
});

const loadCurriculums = async () => {
    try {
        loading.value = true;
        // In a real app, you would fetch from an API
        // For now, we'll use mock data
        curriculums.value = mockCurriculums;
        loading.value = false;
    } catch (error) {
        console.error('Error loading curriculum data:', error);
        toast.add({
            severity: 'error',
            summary: 'Error',
            detail: 'Failed to load curriculum data',
            life: 3000
        });
        loading.value = false;
    }
};

const openNew = () => {
    curriculum.value = {
        id: null,
        name: 'Curriculum',
        yearRange: selectedCurriculum.value || '',
        description: '',
        status: 'Active'
    };
    curriculumDialog.value = true;
};

const saveCurriculum = async () => {
    submitted.value = true;

    if (!curriculum.value.name.trim() || !curriculum.value.yearRange) {
        toast.add({
            severity: 'warn',
            summary: 'Warning',
            detail: 'Please enter required fields',
            life: 3000
        });
        return;
    }

    try {
        if (curriculum.value.id) {
            // Update existing curriculum
            const index = curriculums.value.findIndex((c) => c.id === curriculum.value.id);
            if (index !== -1) {
                curriculums.value[index] = { ...curriculum.value };
            }
        } else {
            // Create new curriculum
            const newId = Math.max(0, ...curriculums.value.map((c) => c.id)) + 1;
            curriculums.value.push({
                ...curriculum.value,
                id: newId
            });
        }

        curriculumDialog.value = false;
        toast.add({
            severity: 'success',
            summary: 'Success',
            detail: curriculum.value.id ? 'Curriculum Updated' : 'Curriculum Created',
            life: 3000
        });
    } catch (error) {
        console.error('Error saving curriculum:', error);
        toast.add({
            severity: 'error',
            summary: 'Error',
            detail: 'Failed to save curriculum',
            life: 3000
        });
    }
};

// Section Management Functions
async function fetchGrades() {
    try {
        loading.value = true;
        const data = await GradeService.getGrades();
        grades.value = data.map((grade) => ({
            id: grade.id,
            name: grade.name,
            category: `Academic Year ${selectedYearRange.value}`,
            sections: grade.sections
        }));
    } catch (error) {
        console.error('Error fetching grades:', error);
    } finally {
        loading.value = false;
    }
}

async function fetchSubjects() {
    try {
        const allSubjects = await GradeService.getSubjectsByGrade('all');
        subjects.value = [...new Set(allSubjects.map((subject) => subject.name))];
    } catch (error) {
        console.error('Error fetching subjects:', error);
    }
}

function openCreateForm() {
    showCreateDialog.value = true;
}

async function saveGradeLevel() {
    if (newGradeLevel.value.trim() !== '' && selectedYearRange.value) {
        try {
            loading.value = true;
            const newGrade = {
                id: newGradeLevel.value,
                name: `Grade ${newGradeLevel.value}`,
                sections: []
            };

            grades.value.push({
                id: newGrade.id,
                name: newGrade.name,
                category: `Academic Year ${selectedYearRange.value}`,
                sections: []
            });

            newGradeLevel.value = '';
            selectedYearRange.value = '2024-2025';
            showCreateDialog.value = false;
        } catch (error) {
            console.error('Error creating grade:', error);
        } finally {
            loading.value = false;
        }
    }
}

// This is the function that will handle curriculum card click
async function openSectionManagement(curr) {
    try {
        loading.value = true;
        selectedCurriculum.value = curr;

        // Simulate fetching section data for this curriculum
        // In a real app, you would get this from your service
        const mockSections = [
            { name: 'Section A', gradeLevel: 'Grade 1', group: 'Group 1', year: new Date(), id: 's1' },
            { name: 'Section B', gradeLevel: 'Grade 1', group: 'Group 2', year: new Date(), id: 's2' }
        ];

        sections.value = mockSections;
        selectedGrade.value = {
            name: `Curriculum - ${curr.yearRange}`,
            id: curr.id
        };

        showSectionManagement.value = true;
    } catch (error) {
        console.error('Error fetching sections:', error);
    } finally {
        loading.value = false;
    }
}

async function addSection() {
    if (newSection.value.name.trim() !== '') {
        try {
            loading.value = true;

            // Create new section with form data
            sections.value.push({
                ...newSection.value,
                gradeLevel: selectedGrade.value.name,
                id: 'SEC-' + Math.random().toString(36).substr(2, 9).toUpperCase()
            });

            resetSectionForm();
        } catch (error) {
            console.error('Error creating section:', error);
        } finally {
            loading.value = false;
        }
    }
}

async function deleteSection(section) {
    try {
        loading.value = true;

        const index = sections.value.findIndex((s) => s.name === section.name && s.gradeLevel === section.gradeLevel);
        if (index !== -1) {
            sections.value.splice(index, 1);
        }
    } catch (error) {
        console.error('Error deleting section:', error);
    } finally {
        loading.value = false;
    }
}

function resetSectionForm() {
    newSection.value = { name: '', gradeLevel: '', group: '', year: null };
    showSectionDialog.value = false;
}

async function openSectionDetails(section) {
    try {
        loading.value = true;
        selectedSectionDetails.value = section;

        showSectionDetailsDialog.value = true;
    } catch (error) {
        console.error('Error fetching section details:', error);
    } finally {
        loading.value = false;
    }
}

function openAddSectionDialog() {
    isEditMode.value = false;
    editingSectionDetail.value = null;
    newSectionData.value = {
        id: generateId(),
        subjectName: '',
        teacherName: '',
        startTime: null,
        endTime: null,
        startYear: '',
        endYear: '',
        section: selectedSectionDetails.value
    };
    showAddSectionDialog.value = true;
}

function generateId() {
    return 'SEC-' + Math.random().toString(36).substr(2, 9).toUpperCase();
}

function addNewSection() {
    if (validateSectionData()) {
        if (isEditMode.value) {
            const index = sectionDetails.value.findIndex((d) => d.id === editingSectionDetail.value.id);
            if (index !== -1) {
                sectionDetails.value[index] = {
                    ...newSectionData.value,
                    startTime: formatTime(newSectionData.value.startTime),
                    endTime: formatTime(newSectionData.value.endTime)
                };
            }
        } else {
            sectionDetails.value.push({
                ...newSectionData.value,
                startTime: formatTime(newSectionData.value.startTime),
                endTime: formatTime(newSectionData.value.endTime)
            });
        }
        closeAddSectionDialog();
    }
}

function validateSectionData() {
    return newSectionData.value.subjectName && newSectionData.value.teacherName && newSectionData.value.startTime && newSectionData.value.endTime;
}

function formatTime(date) {
    if (!date) return '';
    return date.toLocaleTimeString([], { hour: '2-digit', minute: '2-digit' });
}

function deleteSectionDetail(detail) {
    const index = sectionDetails.value.findIndex((d) => d.id === detail.id);
    if (index !== -1) {
        sectionDetails.value.splice(index, 1);
    }
}

function editSectionDetail(detail) {
    isEditMode.value = true;
    editingSectionDetail.value = { ...detail };
    newSectionData.value = {
        ...detail,
        startTime: parseTime(detail.startTime),
        endTime: parseTime(detail.endTime),
        section: selectedSectionDetails.value
    };
    showAddSectionDialog.value = true;
}

function parseTime(timeString) {
    if (!timeString) return null;
    const [hours, minutes] = timeString.split(':');
    const date = new Date();
    date.setHours(parseInt(hours));
    date.setMinutes(parseInt(minutes));
    return date;
}

function closeAddSectionDialog() {
    showAddSectionDialog.value = false;
    isEditMode.value = false;
    editingSectionDetail.value = null;
    newSectionData.value = {
        id: generateId(),
        subjectName: '',
        teacherName: '',
        startTime: null,
        endTime: null,
        startYear: '',
        endYear: '',
        section: selectedSectionDetails.value
    };
}
</script>

<template>
    <div class="p-6">
        <div class="flex justify-between items-center mb-6">
            <h2 class="text-2xl font-semibold">Curriculum Management</h2>
            <div class="flex gap-3">
                <Button label="Add New Curriculum" icon="pi pi-plus" class="p-button-success" @click="openNew" />
            </div>
        </div>

        <div v-if="loading" class="flex justify-center my-8">
            <i class="pi pi-spin pi-spinner text-4xl text-blue-500"></i>
        </div>

        <div v-else class="card-container">
            <SakaiCard v-for="(curr, index) in filteredCurriculums" :key="index" class="custom-card" :style="cardStyles[index]" @click="openSectionManagement(curr)">
                <div class="card-header">
                    <h1 class="curriculum-name">{{ curr.name }}</h1>
                    <p class="year-info">{{ curr.yearRange }}</p>
                </div>
            </SakaiCard>
        </div>
    </div>

    <!-- Add Curriculum Dialog -->
    <Dialog v-model:visible="curriculumDialog" :style="{ width: '500px' }" header="Add Curriculum" :modal="true" class="p-fluid curriculum-dialog">
        <div class="field mb-4">
            <label for="name" class="font-medium mb-2 block">Curriculum Name</label>
            <InputText id="name" v-model="curriculum.name" required autofocus :class="{ 'p-invalid': submitted && !curriculum.name }" placeholder="Enter curriculum name" class="w-full p-inputtext-lg" />
            <small class="p-error" v-if="submitted && !curriculum.name">Curriculum name is required.</small>
        </div>

        <div class="field mb-4">
            <label for="yearRange" class="font-medium mb-2 block">Academic Year</label>
            <Dropdown id="yearRange" v-model="curriculum.yearRange" :options="yearRanges" placeholder="Select Academic Year" required :class="{ 'p-invalid': submitted && !curriculum.yearRange }" class="w-full p-inputtext-lg" />
            <small class="p-error" v-if="submitted && !curriculum.yearRange">Academic year is required.</small>
        </div>

        <div class="field mb-4">
            <label for="status" class="font-medium mb-2 block">Status</label>
            <Dropdown id="status" v-model="curriculum.status" :options="['Active', 'Planned', 'Archived']" placeholder="Select Status" class="w-full p-inputtext-lg" />
        </div>

        <template #footer>
            <div class="flex justify-end gap-2">
                <Button label="Cancel" icon="pi pi-times" class="p-button-text" @click="curriculumDialog = false" />
                <Button label="Save" icon="pi pi-check" class="p-button-primary" @click="saveCurriculum" />
            </div>
        </template>
    </Dialog>

    <!-- Section Management Section -->
    <div v-if="showSectionManagement" class="card p-6 shadow-lg rounded-lg bg-white mt-6">
        <h2 class="text-2xl font-semibold mb-6">Section Management - {{ selectedGrade?.name }}</h2>
        <div class="flex justify-between items-center mb-4">
            <Button label="Add Section" icon="pi pi-user-plus" class="p-button-success" @click="showSectionDialog = true" />
        </div>
        <DataTable :value="sections" class="p-datatable-striped">
            <Column field="name" header="Name" sortable />
            <Column field="gradeLevel" header="Grade Level" sortable />
            <Column field="group" header="Group" sortable />
            <Column header="Action">
                <template #body="slotProps">
                    <div class="flex space-x-2">
<<<<<<< HEAD
                        <Button icon="pi pi-pencil" class="p-button-text" @click="$emit('edit-section', slotProps.data)" tooltip="Edit Section" aria-label="Edit Section" />
                        <Button icon="pi pi-search" class="p-button-text" @click="$emit('open-section-details', slotProps.data)" tooltip="View Section Details" aria-label="View Section Details" />
                        <Button icon="pi pi-trash" class="p-button-text" @click="$emit('delete-section', slotProps.data)" tooltip="Delete Section" aria-label="Delete Section" />
=======
                        <Button icon="pi pi-search" class="p-button-text" @click="openSectionDetails(slotProps.data)" tooltip="View Section Details" aria-label="View Section Details" />
                        <Button icon="pi pi-trash" class="p-button-text" @click="deleteSection(slotProps.data)" tooltip="Delete Section" aria-label="Delete Section" />
>>>>>>> 62bddcd3
                    </div>
                </template>
            </Column>
        </DataTable>
        <div class="border-t border-gray-300 mt-4 pt-4 flex justify-center">
            <Button label="Close" class="p-button-secondary" @click="showSectionManagement = false" />
        </div>
    </div>

    <!-- Add Section Dialog -->
    <Dialog v-model:visible="showSectionDialog" header="Add Section" modal class="max-w-md w-full rounded-lg">
        <div class="p-4 space-y-4">
            <label class="block text-gray-700 font-medium">Section Name</label>
            <InputText v-model="newSection.name" placeholder="Enter Section Name" class="w-full" />
            <label class="block text-gray-700 font-medium">Group</label>
            <Dropdown v-model="newSection.group" :options="groups" placeholder="Select Group" class="w-full border border-gray-300 p-2 rounded-lg" />
            <label class="block text-gray-700 font-medium">Year</label>
            <Calendar v-model="newSection.year" :showIcon="true" placeholder="Select Year" />
            <div class="flex justify-end gap-2 mt-4">
                <Button label="Cancel" class="p-button-secondary" @click="resetSectionForm" />
                <Button label="Save" class="p-button-success" @click="addSection()" />
            </div>
        </div>
    </Dialog>

    <!-- Section Details Dialog -->
    <Dialog v-model:visible="showSectionDetailsDialog" :header="`Section Details - ${selectedSectionDetails?.name}`" modal class="w-11/12 max-w-6xl" :maximizable="true">
        <div class="p-4 space-y-4">
            <div class="flex justify-between items-center mb-4">
                <h3 class="text-lg font-semibold">Schedule Details</h3>
                <Button label="Add Schedule" icon="pi pi-plus" class="p-button-success" @click="openAddSectionDialog" />
            </div>

            <DataTable
                :value="sectionDetails.filter((d) => d.section?.name === selectedSectionDetails?.name)"
                class="p-datatable-striped"
                responsiveLayout="stack"
                :rows="10"
                :rowsPerPageOptions="[5, 10, 20, 50]"
                paginator
                paginatorTemplate="CurrentPageReport FirstPageLink PrevPageLink PageLinks NextPageLink LastPageLink RowsPerPageDropdown"
                currentPageReportTemplate="Showing {first} to {last} of {totalRecords}"
                :resizableColumns="true"
                columnResizeMode="fit"
                showGridlines
                :scrollable="true"
                scrollHeight="400px"
            >
                <Column field="id" header="ID" sortable style="min-width: 100px" />
                <Column field="subjectName" header="Subject" sortable style="min-width: 150px" />
                <Column field="teacherName" header="Teacher" sortable style="min-width: 150px" />
                <Column field="startTime" header="Start Time" sortable style="min-width: 120px" />
                <Column field="endTime" header="End Time" sortable style="min-width: 120px" />
                <Column field="startYear" header="Start Year" sortable style="min-width: 120px" />
                <Column field="endYear" header="End Year" sortable style="min-width: 120px" />
                <Column header="Actions" style="min-width: 100px">
                    <template #body="slotProps">
                        <div class="flex gap-2">
                            <Button icon="pi pi-pencil" class="p-button-text p-button-warning" @click="editSectionDetail(slotProps.data)" tooltip="Edit Schedule" />
                            <Button icon="pi pi-trash" class="p-button-text p-button-danger" @click="deleteSectionDetail(slotProps.data)" tooltip="Delete Schedule" />
                        </div>
                    </template>
                </Column>
            </DataTable>
        </div>
    </Dialog>

    <!-- Add Schedule Dialog -->
    <Dialog v-model:visible="showAddSectionDialog" :header="isEditMode ? 'Edit Schedule' : 'Add Schedule'" modal class="max-w-md w-full rounded-lg">
        <div class="p-4 space-y-4">
            <div class="field">
                <label class="block text-gray-700 font-medium">Subject</label>
                <Dropdown v-model="newSectionData.subjectName" :options="subjects" placeholder="Select Subject" class="w-full" />
            </div>

            <div class="field">
                <label class="block text-gray-700 font-medium">Teacher</label>
                <Dropdown v-model="newSectionData.teacherName" :options="teachers" placeholder="Select Teacher" class="w-full" />
            </div>

            <div class="field">
                <label class="block text-gray-700 font-medium">Start Time</label>
                <Calendar v-model="newSectionData.startTime" timeOnly placeholder="Select Start Time" class="w-full" />
            </div>

            <div class="field">
                <label class="block text-gray-700 font-medium">End Time</label>
                <Calendar v-model="newSectionData.endTime" timeOnly placeholder="Select End Time" class="w-full" />
            </div>

            <div class="field">
                <label class="block text-gray-700 font-medium">Start Year</label>
                <InputText v-model="newSectionData.startYear" placeholder="Enter Start Year" class="w-full" />
            </div>

            <div class="field">
                <label class="block text-gray-700 font-medium">End Year</label>
                <InputText v-model="newSectionData.endYear" placeholder="Enter End Year" class="w-full" />
            </div>

            <div class="flex justify-end gap-2 mt-4">
                <Button label="Cancel" class="p-button-secondary" @click="closeAddSectionDialog" />
                <Button :label="isEditMode ? 'Update' : 'Save'" class="p-button-success" @click="addNewSection" :disabled="!validateSectionData()" />
            </div>
        </div>
    </Dialog>
</template>

<style scoped>
.card-container {
    display: flex;
    flex-wrap: wrap;
    gap: 20px;
}

.custom-card {
    width: 200px;
    height: 250px;
    border-radius: 10px;
    overflow: hidden;
    display: flex;
    flex-direction: column;
    cursor: pointer;
    text-align: center;
    background: #f0f0f0;
    transition:
        transform 0.2s,
        box-shadow 0.2s;
    color: white;
    font-weight: bold;
    position: relative;
}

.custom-card:hover {
    transform: scale(1.05);
    box-shadow: 0 6px 12px rgba(0, 0, 0, 0.15);
}

.curriculum-name {
    margin: 0;
    text-align: center;
    word-break: break-word;
    overflow-wrap: break-word;
    white-space: pre-wrap;
    font-size: 25px;
}

.year-info {
    position: absolute;
    bottom: 10px;
    left: 0;
    right: 0;
    text-align: center;
    font-size: 14px;
    opacity: 0.8;
}

.card-header {
    display: flex;
    flex-direction: column;
    justify-content: center;
    align-items: center;
    height: 100%;
    padding: 20px;
}

:deep(.p-datatable-striped .p-datatable-tbody > tr:nth-child(even)) {
    background-color: #f9fafb;
}
:deep(.p-datatable-thead th) {
    background-color: #e5e7eb;
    font-weight: bold;
}
:deep(.p-dialog) {
    border-radius: 12px;
}
:deep(.p-button-success) {
    background-color: #22c55e;
    border: none;
}
:deep(.p-button-success:hover) {
    background-color: #16a34a;
}

:deep(.p-datatable) {
    font-size: 0.95rem;
}

:deep(.p-datatable .p-datatable-header) {
    background-color: #f8fafc;
    padding: 1rem;
}

:deep(.p-datatable .p-datatable-thead > tr > th) {
    background-color: #f1f5f9;
    color: #334155;
    padding: 0.75rem;
    font-weight: 600;
    text-align: left;
}

:deep(.p-datatable .p-datatable-tbody > tr) {
    background-color: #ffffff;
    transition: background-color 0.2s;
}

:deep(.p-datatable .p-datatable-tbody > tr:hover) {
    background-color: #f1f5f9;
}

:deep(.p-datatable .p-datatable-tbody > tr > td) {
    padding: 0.75rem;
    border: 1px solid #e2e8f0;
}

:deep(.p-paginator) {
    padding: 1rem;
    background-color: #ffffff;
    border: 1px solid #e2e8f0;
}

:deep(.p-dialog.w-11\/12) {
    max-height: 90vh;
    overflow-y: auto;
}

:deep(.p-dialog-content) {
    padding: 0 !important;
}
</style><|MERGE_RESOLUTION|>--- conflicted
+++ resolved
@@ -1,10 +1,4 @@
-<<<<<<< HEAD
 <script setup lang="ts">
-=======
-<script setup>
-import SakaiCard from '@/components/SakaiCard.vue';
-import { GradeService } from '@/router/service/Grades';
->>>>>>> 62bddcd3
 import Button from 'primevue/button';
 import Calendar from 'primevue/calendar';
 import Column from 'primevue/column';
@@ -12,31 +6,15 @@
 import Dialog from 'primevue/dialog';
 import Dropdown from 'primevue/dropdown';
 import InputText from 'primevue/inputtext';
-import { useToast } from 'primevue/usetoast';
-import { computed, onMounted, ref } from 'vue';
-
-const toast = useToast();
-const curriculums = ref([]);
-const grades = ref([]);
-const loading = ref(true);
-const curriculumDialog = ref(false);
-const deleteCurriculumDialog = ref(false);
-const selectedCurriculum = ref(null);
-const curriculum = ref({
-    id: null,
-    name: '',
-    yearRange: '',
-    description: '',
-    status: 'Active'
-});
-const submitted = ref(false);
-const yearRanges = ref(['2023-2024', '2024-2025', '2025-2026', '2026-2027', '2027-2028']);
-
-// Section management variables
+import { ref } from 'vue';
+
+const products = ref([]);
+const showCreateDialog = ref(false);
 const showSectionManagement = ref(false);
 const selectedGrade = ref(null);
 const newGradeLevel = ref('');
 const selectedYearRange = ref('2024-2025');
+const yearRanges = ref(['2023-2024', '2024-2025', '2025-2026', '2026-2027']);
 const sections = ref([]);
 const newSection = ref({ name: '', gradeLevel: '', group: '', year: null });
 const showSectionDialog = ref(false);
@@ -55,245 +33,44 @@
     section: null
 });
 const sectionDetails = ref([]);
-const subjects = ref([]);
+const subjects = ref(['Mathematics', 'Science', 'English', 'History', 'Physics', 'Chemistry']);
 const teachers = ref(['Mr. Smith', 'Mrs. Johnson', 'Dr. Williams', 'Ms. Brown']);
 const isEditMode = ref(false);
 const editingSectionDetail = ref(null);
 
-const getRandomGradient = () => {
-    const colors = ['#ff9a9e', '#fad0c4', '#fbc2eb', '#a6c1ee', '#ffdde1', '#ee9ca7', '#ff758c', '#ff7eb3', '#c3cfe2', '#d4fc79', '#96e6a1', '#84fab0', '#8fd3f4', '#a18cd1'];
-
-    const color1 = colors[Math.floor(Math.random() * colors.length)];
-    const color2 = colors[Math.floor(Math.random() * colors.length)];
-
-    return `linear-gradient(135deg, ${color1}, ${color2})`;
-};
-
-// Mock data for curriculums
-const mockCurriculums = [
-    { id: 1, name: 'Curriculum', yearRange: '2023-2024', description: 'Standard curriculum for 2023-2024', status: 'Active' },
-    { id: 2, name: 'Curriculum', yearRange: '2024-2025', description: 'Standard curriculum for 2024-2025', status: 'Active' },
-    { id: 3, name: 'Curriculum', yearRange: '2025-2026', description: 'Standard curriculum for 2025-2026', status: 'Active' },
-    { id: 4, name: 'Curriculum', yearRange: '2026-2027', description: 'Standard curriculum for 2026-2027', status: 'Planned' },
-    { id: 5, name: 'Special Curriculum', yearRange: '2023-2024', description: 'Special education curriculum', status: 'Active' }
-];
-
-const filteredCurriculums = computed(() => {
-    if (!selectedCurriculum.value) {
-        return curriculums.value;
-    }
-
-    return curriculums.value.filter((c) => c.yearRange === selectedCurriculum.value);
-});
-
-const cardStyles = computed(() =>
-    filteredCurriculums.value.map(() => ({
-        background: getRandomGradient()
-    }))
-);
-
-onMounted(async () => {
-    await loadCurriculums();
-    await fetchGrades();
-    await fetchSubjects();
-});
-
-const loadCurriculums = async () => {
-    try {
-        loading.value = true;
-        // In a real app, you would fetch from an API
-        // For now, we'll use mock data
-        curriculums.value = mockCurriculums;
-        loading.value = false;
-    } catch (error) {
-        console.error('Error loading curriculum data:', error);
-        toast.add({
-            severity: 'error',
-            summary: 'Error',
-            detail: 'Failed to load curriculum data',
-            life: 3000
-        });
-        loading.value = false;
-    }
-};
-
-const openNew = () => {
-    curriculum.value = {
-        id: null,
-        name: 'Curriculum',
-        yearRange: selectedCurriculum.value || '',
-        description: '',
-        status: 'Active'
-    };
-    curriculumDialog.value = true;
-};
-
-const saveCurriculum = async () => {
-    submitted.value = true;
-
-    if (!curriculum.value.name.trim() || !curriculum.value.yearRange) {
-        toast.add({
-            severity: 'warn',
-            summary: 'Warning',
-            detail: 'Please enter required fields',
-            life: 3000
-        });
-        return;
-    }
-
-    try {
-        if (curriculum.value.id) {
-            // Update existing curriculum
-            const index = curriculums.value.findIndex((c) => c.id === curriculum.value.id);
-            if (index !== -1) {
-                curriculums.value[index] = { ...curriculum.value };
-            }
-        } else {
-            // Create new curriculum
-            const newId = Math.max(0, ...curriculums.value.map((c) => c.id)) + 1;
-            curriculums.value.push({
-                ...curriculum.value,
-                id: newId
-            });
-        }
-
-        curriculumDialog.value = false;
-        toast.add({
-            severity: 'success',
-            summary: 'Success',
-            detail: curriculum.value.id ? 'Curriculum Updated' : 'Curriculum Created',
-            life: 3000
-        });
-    } catch (error) {
-        console.error('Error saving curriculum:', error);
-        toast.add({
-            severity: 'error',
-            summary: 'Error',
-            detail: 'Failed to save curriculum',
-            life: 3000
-        });
-    }
-};
-
-// Section Management Functions
-async function fetchGrades() {
-    try {
-        loading.value = true;
-        const data = await GradeService.getGrades();
-        grades.value = data.map((grade) => ({
-            id: grade.id,
-            name: grade.name,
-            category: `Academic Year ${selectedYearRange.value}`,
-            sections: grade.sections
-        }));
-    } catch (error) {
-        console.error('Error fetching grades:', error);
-    } finally {
-        loading.value = false;
-    }
-}
-
-async function fetchSubjects() {
-    try {
-        const allSubjects = await GradeService.getSubjectsByGrade('all');
-        subjects.value = [...new Set(allSubjects.map((subject) => subject.name))];
-    } catch (error) {
-        console.error('Error fetching subjects:', error);
-    }
-}
-
 function openCreateForm() {
     showCreateDialog.value = true;
 }
 
-async function saveGradeLevel() {
+function saveGradeLevel() {
     if (newGradeLevel.value.trim() !== '' && selectedYearRange.value) {
-        try {
-            loading.value = true;
-            const newGrade = {
-                id: newGradeLevel.value,
-                name: `Grade ${newGradeLevel.value}`,
-                sections: []
-            };
-
-            grades.value.push({
-                id: newGrade.id,
-                name: newGrade.name,
-                category: `Academic Year ${selectedYearRange.value}`,
-                sections: []
-            });
-
-            newGradeLevel.value = '';
-            selectedYearRange.value = '2024-2025';
-            showCreateDialog.value = false;
-        } catch (error) {
-            console.error('Error creating grade:', error);
-        } finally {
-            loading.value = false;
-        }
+        const grade = {
+            name: `Grade ${newGradeLevel.value}`,
+            category: `Year ${selectedYearRange.value}`
+        };
+        products.value.push(grade);
+        newGradeLevel.value = '';
+        selectedYearRange.value = '2024-2025';
+        showCreateDialog.value = false;
     }
 }
 
-// This is the function that will handle curriculum card click
-async function openSectionManagement(curr) {
-    try {
-        loading.value = true;
-        selectedCurriculum.value = curr;
-
-        // Simulate fetching section data for this curriculum
-        // In a real app, you would get this from your service
-        const mockSections = [
-            { name: 'Section A', gradeLevel: 'Grade 1', group: 'Group 1', year: new Date(), id: 's1' },
-            { name: 'Section B', gradeLevel: 'Grade 1', group: 'Group 2', year: new Date(), id: 's2' }
-        ];
-
-        sections.value = mockSections;
-        selectedGrade.value = {
-            name: `Curriculum - ${curr.yearRange}`,
-            id: curr.id
-        };
-
-        showSectionManagement.value = true;
-    } catch (error) {
-        console.error('Error fetching sections:', error);
-    } finally {
-        loading.value = false;
+function openSectionManagement(grade) {
+    selectedGrade.value = grade;
+    showSectionManagement.value = true;
+}
+
+function addSection() {
+    if (newSection.value.name.trim() !== '') {
+        sections.value.push({ ...newSection.value, gradeLevel: selectedGrade.value.name });
+        resetSectionForm();
     }
 }
 
-async function addSection() {
-    if (newSection.value.name.trim() !== '') {
-        try {
-            loading.value = true;
-
-            // Create new section with form data
-            sections.value.push({
-                ...newSection.value,
-                gradeLevel: selectedGrade.value.name,
-                id: 'SEC-' + Math.random().toString(36).substr(2, 9).toUpperCase()
-            });
-
-            resetSectionForm();
-        } catch (error) {
-            console.error('Error creating section:', error);
-        } finally {
-            loading.value = false;
-        }
-    }
-}
-
-async function deleteSection(section) {
-    try {
-        loading.value = true;
-
-        const index = sections.value.findIndex((s) => s.name === section.name && s.gradeLevel === section.gradeLevel);
-        if (index !== -1) {
-            sections.value.splice(index, 1);
-        }
-    } catch (error) {
-        console.error('Error deleting section:', error);
-    } finally {
-        loading.value = false;
+function deleteSection(section) {
+    const index = sections.value.findIndex((s) => s.name === section.name && s.gradeLevel === section.gradeLevel);
+    if (index !== -1) {
+        sections.value.splice(index, 1);
     }
 }
 
@@ -302,17 +79,9 @@
     showSectionDialog.value = false;
 }
 
-async function openSectionDetails(section) {
-    try {
-        loading.value = true;
-        selectedSectionDetails.value = section;
-
-        showSectionDetailsDialog.value = true;
-    } catch (error) {
-        console.error('Error fetching section details:', error);
-    } finally {
-        loading.value = false;
-    }
+function openSectionDetails(section) {
+    selectedSectionDetails.value = section;
+    showSectionDetailsDialog.value = true;
 }
 
 function openAddSectionDialog() {
@@ -412,53 +181,36 @@
 </script>
 
 <template>
-    <div class="p-6">
-        <div class="flex justify-between items-center mb-6">
-            <h2 class="text-2xl font-semibold">Curriculum Management</h2>
-            <div class="flex gap-3">
-                <Button label="Add New Curriculum" icon="pi pi-plus" class="p-button-success" @click="openNew" />
-            </div>
-        </div>
-
-        <div v-if="loading" class="flex justify-center my-8">
-            <i class="pi pi-spin pi-spinner text-4xl text-blue-500"></i>
-        </div>
-
-        <div v-else class="card-container">
-            <SakaiCard v-for="(curr, index) in filteredCurriculums" :key="index" class="custom-card" :style="cardStyles[index]" @click="openSectionManagement(curr)">
-                <div class="card-header">
-                    <h1 class="curriculum-name">{{ curr.name }}</h1>
-                    <p class="year-info">{{ curr.yearRange }}</p>
+    <div class="flex flex-col bg-gray-100 p-6 rounded-lg shadow-lg">
+        <div class="card bg-white p-6 rounded-lg shadow-md">
+            <div class="font-semibold text-2xl text-indigo-600">Curriculum Management</div>
+            <div class="flex justify-between items-center my-4">
+                <Button label="Create" icon="pi pi-plus" class="p-button-success bg-green-500 text-white" @click="openCreateForm" />
+            </div>
+
+            <div class="grid grid-cols-12 gap-4">
+                <div v-for="(item, index) in products" :key="index" class="col-span-12 sm:col-span-6 lg:col-span-4 p-2">
+                    <div class="p-6 border border-gray-300 rounded-lg bg-indigo-50 shadow-md cursor-pointer" @click="openSectionManagement(item)">
+                        <div class="text-lg font-medium text-indigo-800">{{ item.name }}</div>
+                        <span class="text-sm text-gray-600">{{ item.category }}</span>
+                    </div>
                 </div>
-            </SakaiCard>
+            </div>
         </div>
     </div>
 
-    <!-- Add Curriculum Dialog -->
-    <Dialog v-model:visible="curriculumDialog" :style="{ width: '500px' }" header="Add Curriculum" :modal="true" class="p-fluid curriculum-dialog">
-        <div class="field mb-4">
-            <label for="name" class="font-medium mb-2 block">Curriculum Name</label>
-            <InputText id="name" v-model="curriculum.name" required autofocus :class="{ 'p-invalid': submitted && !curriculum.name }" placeholder="Enter curriculum name" class="w-full p-inputtext-lg" />
-            <small class="p-error" v-if="submitted && !curriculum.name">Curriculum name is required.</small>
-        </div>
-
-        <div class="field mb-4">
-            <label for="yearRange" class="font-medium mb-2 block">Academic Year</label>
-            <Dropdown id="yearRange" v-model="curriculum.yearRange" :options="yearRanges" placeholder="Select Academic Year" required :class="{ 'p-invalid': submitted && !curriculum.yearRange }" class="w-full p-inputtext-lg" />
-            <small class="p-error" v-if="submitted && !curriculum.yearRange">Academic year is required.</small>
-        </div>
-
-        <div class="field mb-4">
-            <label for="status" class="font-medium mb-2 block">Status</label>
-            <Dropdown id="status" v-model="curriculum.status" :options="['Active', 'Planned', 'Archived']" placeholder="Select Status" class="w-full p-inputtext-lg" />
-        </div>
-
-        <template #footer>
-            <div class="flex justify-end gap-2">
-                <Button label="Cancel" icon="pi pi-times" class="p-button-text" @click="curriculumDialog = false" />
-                <Button label="Save" icon="pi pi-check" class="p-button-primary" @click="saveCurriculum" />
-            </div>
-        </template>
+    <!-- Create Grade Level Dialog -->
+    <Dialog v-model:visible="showCreateDialog" header="Add Grade Level" modal class="w-96">
+        <div class="flex flex-col gap-4">
+            <label class="font-medium text-gray-700">Grade Level:</label>
+            <InputText v-model="newGradeLevel" placeholder="Enter Grade Level" class="p-inputtext-lg border border-gray-300 p-2 rounded-lg" />
+            <label class="font-medium text-gray-700">Year Range:</label>
+            <Dropdown v-model="selectedYearRange" :options="yearRanges" placeholder="Select Year Range" class="w-full border border-gray-300 p-2 rounded-lg" />
+            <div class="flex justify-end gap-2 mt-4">
+                <Button label="Cancel" class="p-button-secondary" @click="showCreateDialog = false" />
+                <Button label="Save" class="p-button-success" @click="saveGradeLevel" />
+            </div>
+        </div>
     </Dialog>
 
     <!-- Section Management Section -->
@@ -467,21 +219,16 @@
         <div class="flex justify-between items-center mb-4">
             <Button label="Add Section" icon="pi pi-user-plus" class="p-button-success" @click="showSectionDialog = true" />
         </div>
-        <DataTable :value="sections" class="p-datatable-striped">
+        <DataTable :value="sections.filter((s) => s.gradeLevel === selectedGrade?.name)" class="p-datatable-striped">
             <Column field="name" header="Name" sortable />
             <Column field="gradeLevel" header="Grade Level" sortable />
-            <Column field="group" header="Group" sortable />
+            <Column field="year" header="Year" sortable />
             <Column header="Action">
                 <template #body="slotProps">
                     <div class="flex space-x-2">
-<<<<<<< HEAD
                         <Button icon="pi pi-pencil" class="p-button-text" @click="$emit('edit-section', slotProps.data)" tooltip="Edit Section" aria-label="Edit Section" />
                         <Button icon="pi pi-search" class="p-button-text" @click="$emit('open-section-details', slotProps.data)" tooltip="View Section Details" aria-label="View Section Details" />
                         <Button icon="pi pi-trash" class="p-button-text" @click="$emit('delete-section', slotProps.data)" tooltip="Delete Section" aria-label="Delete Section" />
-=======
-                        <Button icon="pi pi-search" class="p-button-text" @click="openSectionDetails(slotProps.data)" tooltip="View Section Details" aria-label="View Section Details" />
-                        <Button icon="pi pi-trash" class="p-button-text" @click="deleteSection(slotProps.data)" tooltip="Delete Section" aria-label="Delete Section" />
->>>>>>> 62bddcd3
                     </div>
                 </template>
             </Column>
@@ -549,7 +296,7 @@
         </div>
     </Dialog>
 
-    <!-- Add Schedule Dialog -->
+    <!-- Add Section Dialog -->
     <Dialog v-model:visible="showAddSectionDialog" :header="isEditMode ? 'Edit Schedule' : 'Add Schedule'" modal class="max-w-md w-full rounded-lg">
         <div class="p-4 space-y-4">
             <div class="field">
@@ -591,63 +338,6 @@
 </template>
 
 <style scoped>
-.card-container {
-    display: flex;
-    flex-wrap: wrap;
-    gap: 20px;
-}
-
-.custom-card {
-    width: 200px;
-    height: 250px;
-    border-radius: 10px;
-    overflow: hidden;
-    display: flex;
-    flex-direction: column;
-    cursor: pointer;
-    text-align: center;
-    background: #f0f0f0;
-    transition:
-        transform 0.2s,
-        box-shadow 0.2s;
-    color: white;
-    font-weight: bold;
-    position: relative;
-}
-
-.custom-card:hover {
-    transform: scale(1.05);
-    box-shadow: 0 6px 12px rgba(0, 0, 0, 0.15);
-}
-
-.curriculum-name {
-    margin: 0;
-    text-align: center;
-    word-break: break-word;
-    overflow-wrap: break-word;
-    white-space: pre-wrap;
-    font-size: 25px;
-}
-
-.year-info {
-    position: absolute;
-    bottom: 10px;
-    left: 0;
-    right: 0;
-    text-align: center;
-    font-size: 14px;
-    opacity: 0.8;
-}
-
-.card-header {
-    display: flex;
-    flex-direction: column;
-    justify-content: center;
-    align-items: center;
-    height: 100%;
-    padding: 20px;
-}
-
 :deep(.p-datatable-striped .p-datatable-tbody > tr:nth-child(even)) {
     background-color: #f9fafb;
 }
