--- conflicted
+++ resolved
@@ -180,7 +180,7 @@
     // Reset any animations by removing and re-adding the class
     setTimeout(() => {
         const fields = document.querySelectorAll('.animated-field');
-        fields.forEach(field => {
+        fields.forEach((field) => {
             field.style.animation = 'none';
             field.offsetHeight; // Trigger reflow
             field.style.animation = '';
@@ -337,14 +337,7 @@
                             </div>
                             <div class="field">
                                 <label for="grade">Grade</label>
-<<<<<<< HEAD
                                 <Dropdown id="grade" v-model="subject.grade" :options="grades" placeholder="Select a grade" :class="{ 'p-invalid': submitted && !subject.grade }" />
-=======
-                                <Dropdown id="grade" v-model="subject.grade" :options="grades"
-                                    optionLabel="label" optionValue="value"
-                                    placeholder="Select a grade"
-                                    :class="{ 'p-invalid': submitted && !subject.grade }" />
->>>>>>> 258246cf
                                 <small class="p-error" v-if="submitted && !subject.grade">Grade is required.</small>
                             </div>
                             <div class="field">
@@ -371,7 +364,6 @@
         </div>
 
         <!-- Add/Edit Dialog (used only for adding new) -->
-<<<<<<< HEAD
         <Dialog v-model:visible="subjectDialog" :header="subject.id ? 'Edit Subject' : 'Add Subject'" modal class="p-fluid" :style="{ width: '450px' }" :breakpoints="{ '960px': '75vw', '640px': '90vw' }">
             <div class="field">
                 <label for="name">Name</label>
@@ -390,33 +382,6 @@
             <div class="field">
                 <label for="credits">Credits</label>
                 <InputNumber id="credits" v-model="subject.credits" :min="1" />
-=======
-        <Dialog v-model:visible="subjectDialog" :header="subject.id ? 'Edit Subject' : 'Add Subject'" modal class="p-fluid add-subject-dialog"
-               :style="{ width: '450px' }"
-               :breakpoints="{ '960px': '75vw', '640px': '90vw' }">
-            <div class="add-subject-content">
-                <div class="animated-field">
-                    <label for="name">Subject Name</label>
-                    <InputText id="name" v-model="subject.name" required autofocus :class="{ 'p-invalid': submitted && !subject.name }" placeholder="Enter subject name" />
-                    <small class="p-error" v-if="submitted && !subject.name">Name is required.</small>
-                </div>
-                <div class="animated-field">
-                    <label for="grade">Grade Level</label>
-                    <Dropdown id="grade" v-model="subject.grade" :options="grades"
-                        optionLabel="label" optionValue="value"
-                        placeholder="Select a grade level"
-                        :class="{ 'p-invalid': submitted && !subject.grade }" />
-                    <small class="p-error" v-if="submitted && !subject.grade">Grade is required.</small>
-                </div>
-                <div class="animated-field">
-                    <label for="description">Subject Description</label>
-                    <Textarea id="description" v-model="subject.description" rows="3" placeholder="Enter subject description" />
-                </div>
-                <div class="animated-field">
-                    <label for="credits">Credit Units</label>
-                    <InputNumber id="credits" v-model="subject.credits" :min="1" :max="10" placeholder="1-10" showButtons buttonLayout="horizontal" />
-                </div>
->>>>>>> 258246cf
             </div>
             <template #footer>
                 <div class="dialog-footer-buttons">
@@ -905,7 +870,8 @@
         left: -100%;
         top: -100%;
     }
-    20%, 100% {
+    20%,
+    100% {
         left: 100%;
         top: 100%;
     }
@@ -983,7 +949,9 @@
 
 /* Enhanced Add Subject Dialog styles */
 :deep(.add-subject-dialog) {
-    box-shadow: 0 15px 35px rgba(50, 50, 93, 0.1), 0 5px 15px rgba(0, 0, 0, 0.07);
+    box-shadow:
+        0 15px 35px rgba(50, 50, 93, 0.1),
+        0 5px 15px rgba(0, 0, 0, 0.07);
 }
 
 :deep(.add-subject-dialog .p-dialog-header) {
