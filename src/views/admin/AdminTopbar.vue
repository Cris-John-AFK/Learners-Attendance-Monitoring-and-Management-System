--- conflicted
+++ resolved
@@ -14,7 +14,6 @@
 </script>
 
 <template>
-<<<<<<< HEAD
     <div>
         <div class="layout-topbar">
             <div class="layout-topbar-logo-container">
@@ -47,37 +46,7 @@
                     </button>
                     <!-- Styled Dropdown Menu -->
                     <div v-if="isProfileOpen" class="profile-dropdown">
-                        <button class="logout-button" @click="logout">
-                            <i class="pi pi-sign-out"></i> Log Out
-                        </button>
-=======
-    <div class="layout-topbar">
-        <div class="layout-topbar-logo-container">
-            <router-link to="/admin" class="layout-topbar-logo">
-                <img src="/demo/images/logo.svg" alt="Logo" />
-                <span>NCS - for Admin</span>
-            </router-link>
-            <Button class="back-button" @click="$router.push('/')"> <i class="pi pi-arrow-left"></i> Back to Login </Button>
-        </div>
-
-        <div class="layout-topbar-actions">
-            <div class="layout-topbar-menu hidden lg:block">
-                <div class="layout-topbar-menu-content">
-                    <button type="button" class="layout-topbar-action" @click="isCalendarOpen = true">
-                        <i class="pi pi-calendar"></i>
-                        <span>Calendar</span>
-                    </button>
-                    <!-- Profile Button with Dropdown -->
-                    <div class="relative">
-                        <button type="button" class="layout-topbar-action" @click="isProfileOpen = !isProfileOpen">
-                            <i class="pi pi-user"></i>
-                            <span>Profile</span>
-                        </button>
-                        <!-- Styled Dropdown Menu -->
-                        <div v-if="isProfileOpen" class="profile-dropdown">
-                            <button class="logout-button" @click="logout"><i class="pi pi-sign-out"></i> Log Out</button>
-                        </div>
->>>>>>> 29133274
+                        <button class="logout-button" @click="logout"><i class="pi pi-sign-out"></i> Log Out</button>
                     </div>
                 </div>
             </div>
@@ -163,7 +132,7 @@
 }
 
 .back-button {
-    background: linear-gradient(135deg, #3B82F6, #8B5CF6);
+    background: linear-gradient(135deg, #3b82f6, #8b5cf6);
     border: none;
     padding: 0.75rem 1.5rem;
     color: white;
@@ -214,33 +183,4 @@
     min-width: 120px;
     z-index: 100;
 }
-<<<<<<< HEAD
-=======
-
-.back-button {
-    position: absolute;
-    left: 50%;
-    transform: translateX(-50%);
-    top: 10px; /* Adjust to align properly within the top bar */
-    background-color: #1976d2;
-    color: white;
-    font-weight: bold;
-    padding: 8px 16px;
-    border-radius: 6px;
-    display: flex;
-    align-items: center;
-    gap: 6px;
-    transition: 0.3s ease-in-out;
-    box-shadow: 0px 4px 6px rgba(0, 0, 0, 0.1);
-}
-
-.back-button:hover {
-    background-color: #1565c0;
-    transform: translateX(-50%) scale(1.05);
-}
-
-.back-button:active {
-    transform: translateX(-50%) scale(0.95);
-}
->>>>>>> 29133274
 </style>