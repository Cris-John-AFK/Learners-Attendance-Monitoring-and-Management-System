<script setup>
import { useLayout } from '@/layout/composables/layout';
import Button from 'primevue/button';
import { ref } from 'vue';

const { toggleMenu } = useLayout();
const isCalendarOpen = ref(false);
const isProfileOpen = ref(false); // Controls dropdown visibility
const isLogoutSuccess = ref(false); // Controls the log out confirmation modal

const logout = () => {
    isLogoutSuccess.value = true; // Show the success message
};
</script>

<template>
<<<<<<< HEAD
    <div class="layout-topbar">
        <div class="layout-topbar-logo-container">
            <router-link to="/admin" class="layout-topbar-logo">
                <img src="/demo/images/logo.svg" alt="Logo" />
                <span>NCS - for Admin</span>
            </router-link>
            <Button class="back-button" @click="$router.push('/')"> <i class="pi pi-arrow-left"></i> Back to Login </Button>
        </div>

        <div class="layout-topbar-actions">
            <div class="layout-topbar-menu hidden lg:block">
                <div class="layout-topbar-menu-content">
                    <button type="button" class="layout-topbar-action" @click="isCalendarOpen = true">
                        <i class="pi pi-calendar"></i>
                        <span>Calendar</span>
                    </button>
                    <!-- Profile Button with Dropdown -->
                    <div class="relative">
                        <button type="button" class="layout-topbar-action" @click="isProfileOpen = !isProfileOpen">
                            <i class="pi pi-user"></i>
                            <span>Profile</span>
                        </button>
                        <!-- Styled Dropdown Menu -->
                        <div v-if="isProfileOpen" class="profile-dropdown">
                            <button class="logout-button" @click="logout"><i class="pi pi-sign-out"></i> Log Out</button>
=======
    <div>
        <div class="layout-topbar">
            <div class="layout-topbar-logo-container">
                <button class="layout-menu-button layout-topbar-action" @click="toggleMenu">
                    <i class="pi pi-bars"></i>
                </button>
                <router-link to="/admin" class="layout-topbar-logo">
                    <img src="/demo/images/logo.svg" alt="Logo" />
                    <span>NCS - for Admin</span>
                </router-link>
                <Button class="back-button" @click="$router.push('/')"> <i class="pi pi-arrow-left"></i> Back to Login </Button>
            </div>

            <div class="layout-topbar-actions">
                <div class="layout-topbar-menu hidden lg:block">
                    <div class="layout-topbar-menu-content">
                        <button type="button" class="layout-topbar-action" @click="isCalendarOpen = true">
                            <i class="pi pi-calendar"></i>
                            <span>Calendar</span>
                        </button>
                        <!-- Profile Button with Dropdown -->
                        <div class="relative">
                            <button type="button" class="layout-topbar-action" @click="isProfileOpen = !isProfileOpen">
                                <i class="pi pi-user"></i>
                                <span>Profile</span>
                            </button>
                            <!-- Styled Dropdown Menu -->
                            <div v-if="isProfileOpen" class="profile-dropdown">
                                <button class="logout-button" @click="logout"><i class="pi pi-sign-out"></i> Log Out</button>
                            </div>
>>>>>>> dfcab4f1
                        </div>
                    </div>
                </div>
            </div>
        </div>

        <!-- Calendar Modal -->
        <Dialog v-model="isCalendarOpen" header="School Activities Calendar" :modal="true" :style="{ width: '290px' }">
            <VCalendar :attributes="attributes" />
        </Dialog>
    </div>
</template>

<style scoped>
img {
    width: 50px;
    height: 50px;
}
.logout-button {
    display: flex;
    align-items: center;
    width: 100%;
    padding: 8px 12px;
    border: none;
    background: #f56565; /* Red button */
    color: white;
    font-size: 14px;
    border-radius: 6px;
    cursor: pointer;
    transition: background 0.2s;
}

.logout-button:hover {
    background: #c53030; /* Darker red on hover */
}

.logout-button i {
    margin-right: 6px;
}

.profile-dropdown {
    position: absolute;
    right: 0;
    box-shadow: 0px 4px 6px rgba(0, 0, 0, 0.1);
    min-width: 120px;
    z-index: 100;
}

.back-button {
    position: absolute;
    left: 50%;
    transform: translateX(-50%);
<<<<<<< HEAD
    top: 10px; /* Adjust to align properly within the top bar */
    background-color: #1976d2;
    color: white;
    font-weight: bold;
    padding: 8px 16px;
=======
    top: 10px; /* Better alignment from HEAD version */
    background-color: #1976d2;
    color: white;
    font-weight: 600;
    padding: 0.5rem 1rem;
>>>>>>> dfcab4f1
    border-radius: 6px;
    display: flex;
    align-items: center;
    gap: 6px;
    transition: 0.3s ease-in-out;
<<<<<<< HEAD
    box-shadow: 0px 4px 6px rgba(0, 0, 0, 0.1);
=======
    box-shadow: 0px 2px 4px rgba(0, 0, 0, 0.1);
    z-index: 5;
>>>>>>> dfcab4f1
}

.back-button:hover {
    background-color: #1565c0;
    transform: translateX(-50%) scale(1.05);
}

.back-button:active {
    transform: translateX(-50%) scale(0.95);
}
</style><|MERGE_RESOLUTION|>--- conflicted
+++ resolved
@@ -14,7 +14,6 @@
 </script>
 
 <template>
-<<<<<<< HEAD
     <div class="layout-topbar">
         <div class="layout-topbar-logo-container">
             <router-link to="/admin" class="layout-topbar-logo">
@@ -40,38 +39,6 @@
                         <!-- Styled Dropdown Menu -->
                         <div v-if="isProfileOpen" class="profile-dropdown">
                             <button class="logout-button" @click="logout"><i class="pi pi-sign-out"></i> Log Out</button>
-=======
-    <div>
-        <div class="layout-topbar">
-            <div class="layout-topbar-logo-container">
-                <button class="layout-menu-button layout-topbar-action" @click="toggleMenu">
-                    <i class="pi pi-bars"></i>
-                </button>
-                <router-link to="/admin" class="layout-topbar-logo">
-                    <img src="/demo/images/logo.svg" alt="Logo" />
-                    <span>NCS - for Admin</span>
-                </router-link>
-                <Button class="back-button" @click="$router.push('/')"> <i class="pi pi-arrow-left"></i> Back to Login </Button>
-            </div>
-
-            <div class="layout-topbar-actions">
-                <div class="layout-topbar-menu hidden lg:block">
-                    <div class="layout-topbar-menu-content">
-                        <button type="button" class="layout-topbar-action" @click="isCalendarOpen = true">
-                            <i class="pi pi-calendar"></i>
-                            <span>Calendar</span>
-                        </button>
-                        <!-- Profile Button with Dropdown -->
-                        <div class="relative">
-                            <button type="button" class="layout-topbar-action" @click="isProfileOpen = !isProfileOpen">
-                                <i class="pi pi-user"></i>
-                                <span>Profile</span>
-                            </button>
-                            <!-- Styled Dropdown Menu -->
-                            <div v-if="isProfileOpen" class="profile-dropdown">
-                                <button class="logout-button" @click="logout"><i class="pi pi-sign-out"></i> Log Out</button>
-                            </div>
->>>>>>> dfcab4f1
                         </div>
                     </div>
                 </div>
@@ -124,30 +91,17 @@
     position: absolute;
     left: 50%;
     transform: translateX(-50%);
-<<<<<<< HEAD
     top: 10px; /* Adjust to align properly within the top bar */
     background-color: #1976d2;
     color: white;
     font-weight: bold;
     padding: 8px 16px;
-=======
-    top: 10px; /* Better alignment from HEAD version */
-    background-color: #1976d2;
-    color: white;
-    font-weight: 600;
-    padding: 0.5rem 1rem;
->>>>>>> dfcab4f1
     border-radius: 6px;
     display: flex;
     align-items: center;
     gap: 6px;
     transition: 0.3s ease-in-out;
-<<<<<<< HEAD
     box-shadow: 0px 4px 6px rgba(0, 0, 0, 0.1);
-=======
-    box-shadow: 0px 2px 4px rgba(0, 0, 0, 0.1);
-    z-index: 5;
->>>>>>> dfcab4f1
 }
 
 .back-button:hover {
