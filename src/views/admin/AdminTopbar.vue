--- conflicted
+++ resolved
@@ -2,12 +2,8 @@
 import { useLayout } from '@/layout/composables/layout';
 import AuthService from '@/services/AuthService';
 import { useToast } from 'primevue/usetoast';
-<<<<<<< HEAD
-import { queueApiRequest } from '@/services/ApiRequestManager';
-=======
 import { onMounted, onUnmounted, ref } from 'vue';
 import { useRouter } from 'vue-router';
->>>>>>> 8c6f09fe
 
 const { toggleMenu } = useLayout();
 const router = useRouter();
@@ -91,7 +87,7 @@
             },
             'low' // Low priority for notifications
         );
-        
+
         const data = response.data;
 
         if (data.success) {
@@ -110,7 +106,7 @@
             const unreadReports = newReports.filter((report) => report.status === 'submitted' && !readNotifications.value.has(report.id));
             unreadCount.value = unreadReports.length;
             notificationCount.value = unreadCount.value; // Badge shows unread count
-            
+
             console.log('🔢 Unread reports found:', unreadReports.length);
             console.log('🔢 Setting notification count to:', notificationCount.value);
             console.log('📋 Read notification IDs:', Array.from(readNotifications.value));
@@ -215,9 +211,7 @@
 // Force recalculate notification count
 const recalculateNotificationCount = () => {
     console.log('🔄 Manually recalculating notification count...');
-    const unreadReports = submittedReports.value.filter((report) => 
-        report.status === 'submitted' && !readNotifications.value.has(report.id)
-    );
+    const unreadReports = submittedReports.value.filter((report) => report.status === 'submitted' && !readNotifications.value.has(report.id));
     unreadCount.value = unreadReports.length;
     notificationCount.value = unreadCount.value;
     console.log('✅ Recalculated - Unread count:', unreadCount.value);
@@ -226,9 +220,7 @@
 
 // Force badge to show with correct count
 const forceBadgeShow = () => {
-    const unreadReports = submittedReports.value.filter((report) => 
-        report.status === 'submitted' && !readNotifications.value.has(report.id)
-    );
+    const unreadReports = submittedReports.value.filter((report) => report.status === 'submitted' && !readNotifications.value.has(report.id));
     unreadCount.value = unreadReports.length;
     notificationCount.value = unreadCount.value;
     console.log('🔴 Forced badge - Unread count:', unreadCount.value);
@@ -238,7 +230,6 @@
 // Make functions available globally for debugging
 window.recalculateNotificationCount = recalculateNotificationCount;
 window.forceBadgeShow = forceBadgeShow;
-
 
 // Format time ago helper
 const formatTimeAgo = (timestamp) => {
@@ -317,16 +308,14 @@
                     <i class="pi pi-calendar"></i>
                     <span>Calendar</span>
                 </button>
-                
 
                 <!-- SF2 Reports Notification Button with Badge -->
                 <div class="relative">
                     <button type="button" class="layout-topbar-action notification-button" @click="handleNotificationClick">
                         <i class="pi pi-bell" style="font-size: 1.2rem"></i>
                         <!-- Force show badge for testing -->
-                        <span class="notification-badge" 
-                              :class="{ 'new-notification': hasNewNotification }">
-                            {{ submittedReports.filter(r => r.status === 'submitted' && !readNotifications.has(r.id)).length || 2 }}
+                        <span class="notification-badge" :class="{ 'new-notification': hasNewNotification }">
+                            {{ submittedReports.filter((r) => r.status === 'submitted' && !readNotifications.has(r.id)).length || 2 }}
                         </span>
                     </button>
                     <!-- Notifications Dropdown Panel -->
