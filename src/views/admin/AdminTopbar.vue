<script setup>
import { useLayout } from '@/layout/composables/layout';
<<<<<<< HEAD
import { ref, onMounted, onUnmounted } from 'vue';
=======
import AuthService from '@/services/AuthService';
import { ref } from 'vue';
>>>>>>> 39781ea3
import { useRouter } from 'vue-router';
import { useToast } from 'primevue/usetoast';

const { toggleMenu } = useLayout();
const router = useRouter();
const toast = useToast();
const isCalendarOpen = ref(false);
const isProfileOpen = ref(false);
const isNotificationOpen = ref(false);
const notificationCount = ref(0);
const submittedReports = ref([]);
const pollingInterval = ref(null);

const logout = async () => {
    try {
        console.log(' Admin logging out...');

        // Use unified AuthService to properly logout
        await AuthService.logout();

        console.log('Logout successful, clearing session data');

        // Clear browser history to prevent back navigation
        window.history.pushState(null, '', window.location.href);
        window.history.replaceState(null, '', '/');

        // Redirect to root login page
        router.replace('/');
    } catch (error) {
        console.error('Logout error:', error);
        // Even if logout fails, clear local data and redirect
        AuthService.clearAuthData();
        window.history.replaceState(null, '', '/');
        router.replace('/');
    }
};

// Load SF2 submitted reports
const loadSubmittedReports = async () => {
    try {
        const response = await fetch('http://127.0.0.1:8000/api/admin/reports/submitted');
        const data = await response.json();

        if (data.success) {
            const newReports = data.data;
            const previousReports = submittedReports.value;

            // Check for truly new submissions
            const newSubmissions = newReports.filter((report) => {
                return report.status === 'submitted' && !previousReports.some((prev) => prev.id === report.id);
            });

            // Update submitted reports
            submittedReports.value = newReports;

            // Update notification count (only count 'submitted' status reports)
            const submittedCount = newReports.filter((report) => report.status === 'submitted').length;
            notificationCount.value = submittedCount;

            // Show toast notification for new submissions (only after initial load)
            if (newSubmissions.length > 0 && previousReports.length > 0) {
                newSubmissions.forEach((report) => {
                    toast.add({
                        severity: 'info',
                        summary: 'New SF2 Report Submitted',
                        detail: `${report.teacher_name} submitted SF2 report for ${report.section_name}`,
                        life: 5000
                    });
                });
            }
        }
    } catch (error) {
        console.error('Error loading submitted reports:', error);
    }
};

// Start polling for new submissions
const startPolling = () => {
    loadSubmittedReports();
    pollingInterval.value = setInterval(() => {
        loadSubmittedReports();
    }, 30000); // Poll every 30 seconds
};

// Stop polling
const stopPolling = () => {
    if (pollingInterval.value) {
        clearInterval(pollingInterval.value);
        pollingInterval.value = null;
    }
};

// Navigate to collected reports page
const goToCollectedReports = () => {
    isNotificationOpen.value = false;
    router.push('/admin-collected-reports');
};

// Handle notification click
const handleNotificationClick = () => {
    isNotificationOpen.value = !isNotificationOpen.value;
};

// Format time ago helper
const formatTimeAgo = (timestamp) => {
    if (!timestamp) return 'Just now';
    
    const now = new Date();
    const submittedDate = new Date(timestamp);
    const diffInSeconds = Math.floor((now - submittedDate) / 1000);
    
    if (diffInSeconds < 60) return 'Just now';
    if (diffInSeconds < 3600) return `${Math.floor(diffInSeconds / 60)} minutes ago`;
    if (diffInSeconds < 86400) return `${Math.floor(diffInSeconds / 3600)} hours ago`;
    return `${Math.floor(diffInSeconds / 86400)} days ago`;
};

// Listen for manual refresh events from other components
const handleRefreshNotifications = () => {
    console.log('Manual notification refresh triggered');
    loadSubmittedReports();
};

onMounted(() => {
    startPolling();
    // Listen for custom event to refresh notifications immediately
    window.addEventListener('refreshNotifications', handleRefreshNotifications);
});

onUnmounted(() => {
    stopPolling();
    window.removeEventListener('refreshNotifications', handleRefreshNotifications);
});
</script>

<template>
    <div>
        <div class="layout-topbar">
            <div class="layout-topbar-logo-container">
                <button class="layout-menu-button layout-topbar-action" @click="toggleMenu">
                    <i class="pi pi-bars"></i>
                </button>
                <router-link to="/admin" class="layout-topbar-logo">
                    <img src="/demo/images/logo.png" alt="Logo" />
                    <span>NCS - for Admin</span>
                </router-link>
            </div>

            <div class="layout-topbar-actions">
                <button type="button" class="layout-topbar-action" @click="isCalendarOpen = true">
                    <i class="pi pi-calendar"></i>
                    <span>Calendar</span>
                </button>
                
                <!-- SF2 Reports Notification Button with Badge -->
                <div class="relative">
                    <button type="button" class="layout-topbar-action notification-button" @click="handleNotificationClick">
                        <i class="pi pi-bell" style="font-size: 1.2rem;"></i>
                        <span v-if="notificationCount > 0" class="notification-badge">{{ notificationCount }}</span>
                    </button>
                    <!-- Notifications Dropdown Panel -->
                    <div v-if="isNotificationOpen" class="notifications-panel">
                        <div class="panel-header">
                            <h3>Notifications</h3>
                            <button class="close-btn" @click="isNotificationOpen = false">
                                <i class="pi pi-times"></i>
                            </button>
                        </div>
                        <div class="panel-tabs">
                            <button class="tab-btn active">All</button>
                            <button class="tab-btn">Unread</button>
                        </div>
                        <div class="panel-content">
                            <!-- When there are notifications -->
                            <div v-if="notificationCount > 0" class="notifications-list">
                                <div class="notifications-section">
                                    <div class="section-label">Earlier</div>
                                    <div v-for="report in submittedReports.filter(r => r.status === 'submitted')" :key="report.id" class="notification-item-card" @click="goToCollectedReports">
                                        <div class="notification-avatar">
                                            <i class="pi pi-user" style="color: white;"></i>
                                        </div>
                                        <div class="notification-content">
                                            <p class="notification-text">
                                                <strong>{{ report.teacher_name }}</strong> submitted SF2 Daily Attendance Report for <strong>{{ report.section_name }}</strong>
                                            </p>
                                            <p class="notification-time">{{ formatTimeAgo(report.submitted_at) }}</p>
                                        </div>
                                        <div class="unread-dot"></div>
                                    </div>
                                </div>
                            </div>
                            <!-- When there are no notifications -->
                            <div v-else class="no-notifications">
                                <i class="pi pi-bell-slash" style="font-size: 2rem; color: #d1d5db; margin-bottom: 0.5rem;"></i>
                                <p>No notifications</p>
                            </div>
                        </div>
                    </div>
                </div>
                
                <!-- Profile Button with Dropdown -->
                <div class="relative">
                    <button type="button" class="layout-topbar-action" @click="isProfileOpen = !isProfileOpen">
                        <i class="pi pi-user"></i>
                        <span>Profile</span>
                    </button>
                    <!-- Styled Dropdown Menu -->
                    <div v-if="isProfileOpen" class="profile-dropdown">
                        <button class="logout-button" @click="logout"><i class="pi pi-sign-out"></i> Log Out</button>
                    </div>
                </div>
            </div>
        </div>

        <!-- Calendar Modal -->
        <Dialog v-model="isCalendarOpen" header="School Activities Calendar" :modal="true" :style="{ width: '290px' }">
            <VCalendar :attributes="attributes" />
        </Dialog>
    </div>
</template>

<style scoped>
.layout-topbar {
    position: fixed;
    height: 4rem;
    z-index: 997;
    left: 0;
    top: 0;
    width: 100%;
    padding: 0 2rem;
    background-color: var(--surface-card);
    display: flex;
    align-items: center;
    justify-content: space-between;
}

.layout-topbar-logo-container {
    display: flex;
    align-items: center;
    gap: 1rem;
    min-width: 200px;
}

.layout-topbar-logo {
    display: flex;
    align-items: center;
    gap: 0.5rem;
    text-decoration: none;
    color: var(--text-color);
}

.layout-topbar-logo img {
    height: 2.5rem;
}

.layout-topbar-actions {
    display: flex;
    align-items: center;
    gap: 1rem;
    min-width: 200px;
    justify-content: flex-end;
}

.layout-topbar-action {
    width: auto;
    height: 2.5rem;
    padding: 0 0.5rem;
    border: none;
    background: none;
    border-radius: 6px;
    cursor: pointer;
    display: flex;
    align-items: center;
    gap: 0.5rem;
    color: var(--text-color);
    transition: background-color 0.2s;
}

.layout-topbar-action:hover {
    background-color: var(--surface-hover);
}

.layout-topbar-action i {
    font-size: 1.25rem;
}

.logout-button {
    display: flex;
    align-items: center;
    width: 100%;
    padding: 8px 12px;
    border: none;
    background: #f56565; /* Red button */
    color: white;
    font-size: 14px;
    border-radius: 6px;
    cursor: pointer;
    transition: background 0.2s;
}

.logout-button:hover {
    background: #c53030; /* Darker red on hover */
}

.logout-button i {
    margin-right: 6px;
}

.profile-dropdown {
    position: absolute;
    right: 0;
    box-shadow: 0px 4px 6px rgba(0, 0, 0, 0.1);
    min-width: 120px;
    z-index: 100;
}

/* Notification Styles */
.notification-button {
    position: relative;
}

.notification-badge {
    position: absolute;
    top: -2px;
    right: -2px;
    background: #ef4444;
    color: white;
    border-radius: 50%;
    width: 18px;
    height: 18px;
    font-size: 10px;
    font-weight: bold;
    display: flex;
    align-items: center;
    justify-content: center;
    animation: pulse 2s infinite;
}

@keyframes pulse {
    0% {
        box-shadow: 0 0 0 0 rgba(239, 68, 68, 0.7);
    }
    70% {
        box-shadow: 0 0 0 10px rgba(239, 68, 68, 0);
    }
    100% {
        box-shadow: 0 0 0 0 rgba(239, 68, 68, 0);
    }
}

/* Notifications Panel - Facebook Style */
.notifications-panel {
    position: absolute;
    right: 0;
    top: calc(100% + 10px);
    background: #242526;
    border: 1px solid #3e4042;
    border-radius: 8px;
    box-shadow: 0 8px 16px rgba(0, 0, 0, 0.25);
    width: 360px;
    max-width: 90vw;
    z-index: 1000;
    overflow: hidden;
}

.panel-header {
    padding: 16px;
    display: flex;
    justify-content: space-between;
    align-items: center;
    border-bottom: 1px solid #3e4042;
}

.panel-header h3 {
    margin: 0;
    font-size: 24px;
    font-weight: 700;
    color: #e4e6eb;
}

.close-btn {
    background: #3a3b3c;
    border: none;
    border-radius: 50%;
    width: 36px;
    height: 36px;
    display: flex;
    align-items: center;
    justify-content: center;
    cursor: pointer;
    transition: background-color 0.2s;
}

.close-btn:hover {
    background: #4e4f50;
}

.close-btn i {
    color: #b0b3b8;
    font-size: 16px;
}

/* Tabs */
.panel-tabs {
    display: flex;
    padding: 0 8px;
    background: #242526;
    border-bottom: 1px solid #3e4042;
}

.tab-btn {
    flex: 1;
    padding: 12px 16px;
    background: none;
    border: none;
    color: #b0b3b8;
    font-size: 15px;
    font-weight: 600;
    cursor: pointer;
    border-bottom: 3px solid transparent;
    transition: all 0.2s;
}

.tab-btn:hover {
    background: #3a3b3c;
}

.tab-btn.active {
    color: #2d88ff;
    border-bottom-color: #2d88ff;
}

.panel-content {
    padding: 0;
    max-height: 400px;
    overflow-y: auto;
    background: #242526;
}

/* Scrollbar styling */
.panel-content::-webkit-scrollbar {
    width: 8px;
}

.panel-content::-webkit-scrollbar-track {
    background: #242526;
}

.panel-content::-webkit-scrollbar-thumb {
    background: #4e4f50;
    border-radius: 4px;
}

.panel-content::-webkit-scrollbar-thumb:hover {
    background: #5a5b5c;
}

/* When there are notifications */
.notifications-list {
    padding: 0;
}

.notifications-section {
    padding: 8px 0;
}

.section-label {
    padding: 8px 16px;
    font-size: 14px;
    font-weight: 600;
    color: #b0b3b8;
}

.notification-item-card {
    padding: 12px 16px;
    display: flex;
    gap: 12px;
    cursor: pointer;
    transition: background-color 0.2s;
    position: relative;
}

.notification-item-card:hover {
    background-color: #3a3b3c;
}

/* Avatar */
.notification-avatar {
    flex-shrink: 0;
    width: 56px;
    height: 56px;
    display: flex;
    align-items: center;
    justify-content: center;
    background: linear-gradient(135deg, #667eea 0%, #764ba2 100%);
    border-radius: 50%;
    position: relative;
}

.notification-avatar i {
    font-size: 24px;
}

/* Content */
.notification-content {
    flex: 1;
    min-width: 0;
}

.notification-text {
    margin: 0 0 4px 0;
    font-size: 15px;
    color: #e4e6eb;
    line-height: 1.4;
}

.notification-text strong {
    font-weight: 600;
    color: #e4e6eb;
}

.notification-time {
    margin: 0;
    font-size: 13px;
    color: #2d88ff;
    font-weight: 500;
}

/* Unread dot */
.unread-dot {
    position: absolute;
    right: 16px;
    top: 50%;
    transform: translateY(-50%);
    width: 12px;
    height: 12px;
    background: #2d88ff;
    border-radius: 50%;
}

/* No notifications state */
.no-notifications {
    padding: 60px 20px;
    text-align: center;
    color: #b0b3b8;
}

.no-notifications i {
    color: #3a3b3c;
}

.no-notifications p {
    margin: 8px 0 0 0;
    font-size: 17px;
    font-weight: 600;
    color: #b0b3b8;
}

.relative {
    position: relative;
}
</style><|MERGE_RESOLUTION|>--- conflicted
+++ resolved
@@ -1,11 +1,7 @@
 <script setup>
 import { useLayout } from '@/layout/composables/layout';
-<<<<<<< HEAD
 import { ref, onMounted, onUnmounted } from 'vue';
-=======
 import AuthService from '@/services/AuthService';
-import { ref } from 'vue';
->>>>>>> 39781ea3
 import { useRouter } from 'vue-router';
 import { useToast } from 'primevue/usetoast';
 
