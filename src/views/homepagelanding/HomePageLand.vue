--- conflicted
+++ resolved
@@ -49,11 +49,7 @@
                         <div class="input-icon password-input">
                             <i class="pi pi-lock"></i>
                             <input :type="showPassword ? 'text' : 'password'" id="password" v-model="password" placeholder="Password" required />
-<<<<<<< HEAD
                             <button type="button" class="password-toggle" @click="togglePasswordVisibility" :class="{ active: showPassword }">
-=======
-                            <button type="button" @click="showPassword = !showPassword" class="password-toggle">
->>>>>>> 60ecd926
                                 <i :class="showPassword ? 'pi pi-eye-slash' : 'pi pi-eye'"></i>
                             </button>
                         </div>
@@ -87,7 +83,6 @@
 const isLoading = ref(false);
 const errorMessage = ref('');
 const showPassword = ref(false);
-<<<<<<< HEAD
 
 // Particle animation function
 const getParticleStyle = () => {
@@ -108,8 +103,6 @@
 const togglePasswordVisibility = () => {
     showPassword.value = !showPassword.value;
 };
-=======
->>>>>>> 60ecd926
 
 const handleLogin = async () => {
     try {
