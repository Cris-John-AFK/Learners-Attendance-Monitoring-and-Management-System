--- conflicted
+++ resolved
@@ -124,60 +124,6 @@
     colors: ['#10B981', '#EF4444', '#F59E0B', '#8B5CF6']
 });
 
-<<<<<<< HEAD
-watch(() => props.chartData, (newData) => {
-    if (newData) {
-        chartOptions.value.series = newData.datasets.map(dataset => ({
-            name: dataset.label,
-            data: dataset.data
-        }));
-        chartOptions.value.xaxis.categories = newData.labels;
-    }
-}, { immediate: true });
-</script>
-
-<template>
-  <div class="chart-container">
-    <div class="chart-header">
-      <h3 class="chart-title">Attendance Overview by Grade Level</h3>
-      <p class="chart-subtitle">Real-time student attendance data across all grade levels</p>
-    </div>
-    <VueApexCharts type="bar" height="400" width="100%" :options="chartOptions" :series="chartOptions.series" />
-  </div>
-</template>
-
-<style scoped>
-.chart-container {
-  width: 100%;
-  background: white;
-  border-radius: 12px;
-  padding: 24px;
-  box-shadow: 0 2px 8px rgba(0, 0, 0, 0.08);
-}
-
-.chart-header {
-  text-align: center;
-  margin-bottom: 24px;
-  padding-bottom: 16px;
-  border-bottom: 2px solid #f1f5f9;
-}
-
-.chart-title {
-  font-size: 1.5rem;
-  font-weight: 700;
-  color: #1e293b;
-  margin: 0 0 8px 0;
-  letter-spacing: -0.025em;
-}
-
-.chart-subtitle {
-  font-size: 0.95rem;
-  color: #64748b;
-  margin: 0;
-  font-weight: 400;
-}
-</style>
-=======
 watch(
     () => props.chartData,
     (newData) => {
@@ -203,4 +149,35 @@
 <template>
     <VueApexCharts type="bar" height="350" width="900" :options="chartOptions" :series="chartOptions.series" />
 </template>
->>>>>>> ed6adb97
+
+<style scoped>
+.chart-container {
+    width: 100%;
+    background: white;
+    border-radius: 12px;
+    padding: 24px;
+    box-shadow: 0 2px 8px rgba(0, 0, 0, 0.08);
+}
+
+.chart-header {
+    text-align: center;
+    margin-bottom: 24px;
+    padding-bottom: 16px;
+    border-bottom: 2px solid #f1f5f9;
+}
+
+.chart-title {
+    font-size: 1.5rem;
+    font-weight: 700;
+    color: #1e293b;
+    margin: 0 0 8px 0;
+    letter-spacing: -0.025em;
+}
+
+.chart-subtitle {
+    font-size: 0.95rem;
+    color: #64748b;
+    margin: 0;
+    font-weight: 400;
+}
+</style>