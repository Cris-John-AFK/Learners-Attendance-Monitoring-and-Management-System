--- conflicted
+++ resolved
@@ -11,11 +11,8 @@
      */
     public function up(): void
     {
-<<<<<<< HEAD
         // Skip this migration - QR code functionality is handled in students table
         // This migration references students table which may not exist yet
-=======
->>>>>>> a7c33022
         return;
     }
 
