--- conflicted
+++ resolved
@@ -11,12 +11,6 @@
     {
         // Skip this migration - replaced by 2025_04_22_144310_create_student_section_table.php
         // This migration was running before student_details table was created
-<<<<<<< HEAD
-=======
-=======
-
->>>>>>> d92bafb928362c9af605090ca171a2c9a98278bf
->>>>>>> a7c33022
         return;
     }
     public function down(): void
